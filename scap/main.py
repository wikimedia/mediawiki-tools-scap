--- conflicted
+++ resolved
@@ -242,20 +242,13 @@
             verbose=self.verbose
         )
 
-<<<<<<< HEAD
+    def _git_repo(self):
+        """Flatten deploy directory into shared git repo."""
         if self.config['scap3_mediawiki']:
             self.get_logger().info('Setting up deploy git directory')
             cmd = '{} deploy-mediawiki -v "{}"'.format(
                 self.get_script_path(), self.arguments.message)
             utils.sudo_check_call('mwdeploy', cmd)
-=======
-    def _git_repo(self):
-        """Flatten deploy directory into shared git repo."""
-        self.get_logger().info('Setting up deploy git directory')
-        cmd = '{} deploy-mediawiki -v "{}"'.format(
-            self.get_script_path(), self.arguments.message)
-        utils.sudo_check_call('mwdeploy', cmd)
->>>>>>> 3265220f
 
     def _after_cluster_sync(self):
         pass
