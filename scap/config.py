--- conflicted
+++ resolved
@@ -71,11 +71,8 @@
     'git_upstream_submodules': (bool, False),
     'config_deploy': (bool, False),
     'nrpe_dir': (str, '/etc/nagios/nrpe.d'),
-<<<<<<< HEAD
+    'require_valid_service': (bool, False),
     'scap3_mediawiki': (bool, False),
-=======
-    'require_valid_service': (bool, False),
->>>>>>> b7dbba38
     'service_timeout': (float, 120.0),
     'tags_to_keep': (int, 20),
     'perform_checks': (bool, True),
