<<<<<<< HEAD
=======
scap (3.16.0-1) unstable; urgency=low

  [ Ahmon Dancy ]
  * sync -> sync-world in warning message
  * scap sync-world: Don't ask for confirmation
  * Allow scap sync-world to work on a fresh deploy server

  [ Filippo Giunchedi ]
  * log: add @cee: token for structured logging

  [ Tyler Cipriani ]
  * Blubber: use wikimedia-stretch base image
  * Feature flag PHP L10n generation

  [ Ahmon Dancy ]
  * scap wikiversions-compile: Add --staging flag
  * compile_wikiversions: Update comments to reflect the code
  * update-wikiversions: Use staging dir wikiversions to update php link
  * Make sync-world work when there are no proxies
  * Allow scap command path to be overriden via environment var

  [ Tyler Cipriani ]
  * php_fpm: add feature flag to always restart

  [ Ahmon Dancy ]
  * get_realm_specific_filename doesn't handle datacenter correctly

  [ Lars Wirzenius ]
  * fix: find plugins again

  [ Ahmon Dancy ]
  * don't pass --verbose to mergeMessageFileList.php
  * clarify what active_wikiversions returns
  * scap/php_fpm.py: Clarify some code
  * scap: Add support for ungraceful php-fpm restart
  * scap: Update help text for --force option
  * _restart_php: Print the exact command that will run on the target nodes
  * scap: Add --skip-l10n-update to scap sync-world
  * Allow default l10n language to be set by SCAP_MW_LANG environment var

  [ Lars Wirzenius ]
  * build scap.deb in Docker

 -- Lars Wirzenius <lwirzenius@wikimedia.org>  Thu, 19 Nov 2020 16:17:15 +0200

>>>>>>> 45b20a05
scap (3.15.0-1) unstable; urgency=low

  * Feature: Rename "scap sync" to "scap sync-world". The old command
    now gives an error message and tells user to use the new command
    instead. See https://phabricator.wikimedia.org/T250302 and give
    feedback if this bites you.
  * Feature: Add "scap list-patches", "scap test-patches", and
    "scap apply-patches" for train security patches.
  * Feature: Scap plugins from mediawiki-config have been added to the
    main Scap repository.
  * Bug: Regular expression for parsing exceptions in sh.py wasn't
    using raw strings.
  * Bug: Fixes to the subplot acceptance testing stuff to work with
    current Subplot tool.
  * Bug: Target host patterns with both ! and [] didn't used to work.
  * Refactor: avoid using a confusing variable name (lower case ell).
  * Packaging: drop run-time dependency on bash-completion. It's not
    necessary. If bash-completion is installed, completion works.
    Build-dependency is necessary, though.
  * Packaging: Add myself to the debian/control Uploaders field, and
    drop Chad. This should reflect current reality.
  * Python 3: Various changes for Python 3 compatibility, while
    keeping Python 2 compatibility.

  [Ahmon Dancy]
  * Feature: drop unused "scap swat" command.
  * Bug: Fix version parsing so it actually notices problems.
  * Bug: Fix unclear error message if mwscript is not found.

  [Antoine Musso]
  * Bug: Fix references to obsolete name tin.eqiad.wmnet.
  * Test: Pin flake8 version so we are not surprised by a newer
    version.
  * Performance: Use rsync's newer compression algorithm to use less
    CPU.

  [Tyler Cipriani]
  * Feature: Make user confirm they intend it, before running "scap
    sync". Can be bypassed with the --force option.

 -- Lars Wirzenius <lwirzenius@wikimedia.org>  Thu, 02 Apr 2020 20:37:00 +0300

scap (3.14.0-1) unstable; urgency=low

  * Add --canary-wait-time (-w) option.
  * Add the beginnings of an acceptance test suite for Scap.
  * Add detailed release procedure documentation.
  * Don't run tests when building the Debian package: package is built
    on jessie, and the tests don't pass on jessie. The tests SHOULD be
    re-enabled when they pass on jessie, or when building in CI
    happens on buster or later.
  * Also fix build-dependencies to use names of packages in jessie.

 -- Lars Wirzenius <lwirzenius@wikimedia.org>  Tue, 18 Feb 2020 18:05:40 +0200

scap (3.13.0-1) unstable; urgency=low

  * UNRELEASED

 -- Tyler Cipriani <tcipriani@wikimedia.org>  Thu, 08 Aug 2019 10:40:15 -0600

scap (3.12.0-1) unstable; urgency=low

  [ Tyler Cipriani ]
  * Bump development version since we're very out-of-date

 -- Tyler Cipriani <tcipriani@wikimedia.org>  Thu, 18 Jul 2019 16:14:40 -0600

scap (3.9.0-1) unstable; urgency=medium

  * Merged debian/changelog from release branch

 -- Mukunda Modell <mmodell@wikimedia.org>  Wed, 21 Mar 2018 16:13:20 -0500

scap (3.7.7-1) unstable; urgency=medium

  * Added git-lfs support
  * Added `script` check type and environment variables
  * Added quick environment variable to disable scap plugins
  * Removed `scap l10n-update` and `scap hhvm-graceful`
  * Updated documentation for checks

 -- Mukunda Modell <mmodell@wikimedia.org>  Wed, 7 Mar 2018 15:54:01 -0600

scap (3.7.6-1) unstable; urgency=medium

  * Fix unrecognized git_binary_manager compatibility (fixes T184882)

 -- Tyler Cipriani <tcipriani@wikimedia.org>  Sun, 14 Jan 2018 14:55:01 -0700

scap (3.7.5-1) unstable; urgency=medium

  [ Chad Horohoe ]
  * Abstract configuration of git-fat support into git_binary_manager
  * scap gains +2 cuteness
  * Migrate to pytest

  [ Mukunda Modell ]
  * Make it more obvious when we are using `git_rev` in scap.cfg

  [ Tyler Cipriani ]
  * scap.sh logging is alarming (stop excessive console logging)
  * Add debian/README to release branch
  * Scap say: moar cowsay compat
  * Log message to explain canary behavior

 -- Mukunda Modell <mmodell@wikimedia.org>  Thu, 11 Jan 2018 15:58:41 -0600

scap (3.7.4-3) unstable; urgency=high

  * Bumped version number to one more botched release. T183046

 -- Alexandros Kosiaris <akosiaris@wikimedia.org>  Mon, 18 Dec 2017 11:42:27 +0000

scap (3.7.4-2) unstable; urgency=medium

  * Bumped version number to fix wrong release. See T182347#3838535

 -- Alexandros Kosiaris <akosiaris@wikimedia.org>  Fri, 15 Dec 2017 17:22:56 +0000

scap (3.7.4-1) unstable; urgency=medium

  * Disk usage: Cache submodules and use --reference to save space
    
  * Logging: Don't lie when sync-wikiversions actually failed

  * Premium Feature: New scap sayings

  * Internals: Use the `sh` library to wrap git commands.

  * Logging: Correct action for no-log-message

  * Disk usage: Add a config key `cache_revs` to specify how many revs to keep

  * Modernization: Migrate from nosetests to pytest, plus tons of changes for
    python 3.x compatibility.

  * Logging: pass `-v` to ssh when running `scap deploy -v`

 -- Mukunda Modell <mmodell@wikimedia.org>  Thu, 07 Dec 2017 11:35:58 -0600

scap (3.7.3-1) unstable; urgency=low

  * Announce fix: correct action for command line argument

 -- Tyler Cipriani <tcipriani@wikimedia.org>  Tue, 14 Nov 2017 07:49:21 -0700

scap (3.7.2-1) unstable; urgency=medium

  * Improve CLI help messages for the deploy command

  * If git_repo isn't set, lock scap sync*

  * All deploys use specific keyholder key

  * Packaging: Add php-cli to Debian suggests options

  * Fix local variable 'search_path' referenced before assignment

  * Nicer logging syntax, less characters

  * Consistently SHOUT AT PEOPLE FOR CONSTANTS

  * Remove support for DOLOGMSGNOLOG environment variable

  * When syncing a symbolic link, also note what the symlink points to

  * Tech Debt: A bunch of internal code cleanup and preparation work for
    python 3 compatibility.

 -- Mukunda Modell <mmodell@wikimedia.org>  Thu, 09 Nov 2017 18:46:39 -0600

scap (3.7.1-1) unstable; urgency=low

  * Move php5-cli | hhvm to Suggests

 -- Tyler Cipriani <tcipriani@wikimedia.org>  Thu, 12 Oct 2017 09:47:36 -0600

scap (3.7.0-1) unstable; urgency=low

  * Added a code of conduct file

  * MediaWiki: Use co-masters as proxies when doing sync to canaries and
    proxies

  * Scap3: Learned to use a specific keyholder key when specifying
    keyholder_key in `scap.cfg`. This should limit the number of keys tried by
    keyholder that have led to the `too many authentication failures` message
    (fixes T172333)

  * Scap3: Now only logs that it is running the "restart_service" phase when
    it actually restarts a service

  * Scap3: Uses the yaml values for yaml templates in `scap/config_files.yaml`
    (fixes T145510)

  * Scap3: Learned how to ensure a service is not masked and exists when you
    specify `require_valid_service` in `scap.cfg`.

 -- Tyler Cipriani <tcipriani@wikimedia.org>  Thu, 31 Aug 2017 10:48:38 -0600

scap (3.6.0-2) unstable; urgency=medium

  * Add alternative dependency on php-cli for stretch compat

 -- Filippo Giunchedi <filippo@wikimedia.org>  Thu, 27 Jul 2017 11:06:17 +0200

scap (3.6.0-1) unstable; urgency=low

  * MediaWiki: no longer has --no-touch / --beta-only-change

  * MediaWiki: Create a wrapper around conftool for our pooling/depooling needs

  * MediaWiki: canaries: only fail deployment if 1/4 canaries fail

  * Scap3: learned how to handle multiple service restart/reload

  * Scap3: Don't update SHA1 for --service-restart or --dry-run

  * Docs: got some minor doc fixups

  * Packaging cleanup: Move PHP to required packages, also allow
    HHVM to satisfy the dependency, move python-semver from Depends to
    Suggests

  * Remove unused code: utils.deprecated_script(), functions introduced in D72

 -- Tyler Cipriani <tcipriani@wikimedia.org>  Tue, 25 Jul 2017 13:58:14 -0600

scap (3.5.8-1) unstable; urgency=low

  * In which Chad cleans up our messes: Lots of pylint, and python3
    compatibility work in this release.

  * MediaWiki: Scap learned to yell in IRC when canary deploys of MediaWiki
    fail. It also provides a link to a logstash dashboard so we find out what
    went wrong.

  * MediaWiki: Scap will run scap pull on all co-masters after syncing the
    staging directory to ensure that even out-of-sync targets get the correct
    code.

  * MediaWiki: Remove unused tasks.purge_l10n_cache()

  * MediaWiki and Scap3: Unify lock file handling between `deploy` and `sync`

  * Scap3: bugfix for lock excuses

  * Add semver package to our dependencies

  * Scap learned the `scap lock` command for locking deployments

  * There is a `scap version` command now \o/

  * `scap say/fortune` learned some additional propaganda added at our
    offsite. You're welcome.

 -- Tyler Cipriani <tcipriani@wikimedia.org>  Mon, 05 Jun 2017 12:11:35 -0600

scap (3.5.7-1) unstable; urgency=low

  * Fix _get_lock_excuse

  * MediaWiki: Don't recache git info on sync-l10n since this is run by
    l10nupdate (fixes T163671)

 -- Tyler Cipriani <tcipriani@wikimedia.org>  Thu, 27 Apr 2017 16:21:34 -0600

scap (3.5.6-1) unstable; urgency=low

  * Scap global lock file fix

  * MediaWiki: scap no longer looks for php5 or phtml files to lint

  * Scap3: scap deploy now has a new --dry-run option. This option causes the
    config_diff stage to run on the target. This option renders the
    configuration files being deployed by a repo in a temprorary file and
    diffs them against the live version of the files. The diff is sent to scap
    deploy-log for review by the deployer. Nothing is deployed as part of a
    deploy --dry-run.

  * Scap3: scap deploy will now announce the environment along with commit if
    the environment to which a repo is being deployed is not the default.

 -- Tyler Cipriani <tcipriani@wikimedia.org>  Mon, 24 Apr 2017 17:17:36 -0600

scap (3.5.5-1) unstable; urgency=low

  * Scap now only looks in /etc/scap.cfg and at individual repos to find its
    configuration.

  * Scap3: The configuration merges from global to environment-specific for
    vars.yaml, checks.yaml, and scap.cfg

 -- Tyler Cipriani <tcipriani@wikimedia.org>  Mon, 10 Apr 2017 15:54:12 -0600

scap (3.5.4-1) unstable; urgency=low

  * Scap is now licensed under GPLv3 thanks to mmodell for spearheading this
    effort!

  * Scap's logger learned to tolerate remote messages that contain a percent
    sign that isn't being used as part of a format string.

  * Scap lock code has been moved to its own module.

  * MediaWiki: all syncs will now update git info for MediaWiki and
    extensions.

  * MediaWiki: scap learned to use the absolute path when running sync
    commands. This means you can now run sync commands outside
    /srv/mediawiki-staging and they should still work (Fixes: T162220 --
    thanks TimStarling for your help tracking this down!).

  * Scap3: scap learned to reloading services in addition to being able to
    restart them (Fixes: T134001).

  * Scap3: scap say learned some new things to say...

  * Scap3: some FancyProgressReporter updates and improvements have been made.

  * MediaWiki on Scap3: Scap now ensures that the git directory created in
    /srv/mediawiki has all files including those that may be .gitignored in
    /srv/mediawiki-staging. This is needed to move to git-based syncs of
    MediaWiki.

 -- Tyler Cipriani <tcipriani@wikimedia.org>  Wed, 05 Apr 2017 11:31:03 -0600

scap (3.5.3-1) unstable; urgency=low

  * Deduplicate git authors via .mailmap
  * Scap for MediaWiki now will do sync-common before rebuilding l10n files
    (fixes T156851)
  * Don't bother doing syntax checks for symlink syncs

 -- Tyler Cipriani <tcipriani@wikimedia.org>  Mon, 27 Feb 2017 11:53:24 -0700

scap (3.5.2-1) unstable; urgency=low

  * Add simple subcommand for logging to server admin log
    Sometimes it's annoying to context switch back to IRC. Also, there's been
    some talk about removing the IRC dependency for logging, so this would
    provide a useful fallback

  * Fix `failure_rate` percentages
    Configuring a `failure_rate` as a string percentage (e.g. '10%') now
    correctly calculates an integer (number of targets) based on the
    original size of the deploy group, not the `group_size` which splits
    groups into smaller subgroups.

  * Exclude empty deploy groups
    Avoid zero-size related bugs by validating `targets.DeployGroup` input,
    disallowing an empty targets list and/or a size of less than 1, and by
    refactoring `TargetList.get_deploy_groups` to skip inclusion of empty
    groups.

  * Make checks serial by default
    This is an update so that checks better fit deployer's (and my) mental
    model of checks. This also enables the workaround of having a check
    using the command `sleep 30` delay the execution of a subsequent check
    proposed in T156687.

  * Add sync_submodule() and use it in deploy().

  * Fix regression of deploy group continue prompt
    With D490 came a regression in the behavior of the continue prompt
    whereby the prompt was only given after each originally configured
    deploy group and not the smaller subgroups resulting from the configured
    `group_size`. The original behavior has been restored.

  * Fix MediaWiki git ident errors
    Because we use GIT_* environmental variables to indicate the deployer as
    the git commit author and the ssh_user as the git commiter those values
    will override anything in any git configuration files. As a result, an
    empty string for any one of those values will result in an ident (or
    similar) error in git.

 -- Mukunda Modell <mmodell@wikimedia.org>  Tue, 14 Feb 2017 08:34:36 -0600

scap (3.5.1-1) unstable; urgency=low

  * MediaWiki scap3 feature flag

  [ Tyler Cipriani ]

 -- Tyler Cipriani <tcipriani@wikimedia.org>  Mon, 30 Jan 2017 13:36:15 -0700

scap (3.5.0-1) unstable; urgency=low

  * MediaWiki: Old stub entry points for scap (e.g., sync-file, sync-dir,
    mwversionsinuse, etc) are gone. Formerly old binstubs simply exited with a
    non-zero exit code. Subcommands are now the only way to scap.

  * MediaWiki: the canary logstash check for MediaWiki deploys now supports an
    explicit service name (via the `canary_service` configuration variable).
    This will allow us to monitor HHVM errors as well as MediaWiki errors on
    the canary hosts before a deployment. (Fixes T154646, T142784)

  * Scap3: Scap's rollback behavior has been greatly improved. Scap supports a
    global `failure_limit` and a per-group `failure_limit` -- if a deployment
    exceeds the number or percentage of failures specified by this limit a
    deploy will fail and you will be prompted to rollback. Also, if you opt to
    *not* continue a deployment on remaining deploy groups, you will receive
    the option to rollback. (Fixes T149008)

  * Scap3: This scap release has some rollback logic fixes. First, if there is
    initial ssh failure for a host, scap will no longer attempt a rollback on
    that host (since the same ssh failure will likely cause a rollback
    failure). Next, all previously deployed groups of servers will now be
    rolled-back -- not just the group of servers that had failures. (Fixes
    T150267 T145460)

  * MediaWiki: /srv/mediawiki is now a flattened git directory. This is the
    first step towards moving MediaWiki deployments to Scap3. This is not a
    change for deployers, but is a needed internal change.

  * MediaWiki: `scap sync-file` and `scap sync-dir` are the same command
    internally. `scap sync-dir` is deprecated.

  * MediaWiki: scap now checks if proxies and canaries are listed among the
    pooled servers (in mediawiki-installation) before attempting to deploy to
    those hosts.

  * MediaWiki/Scap3: A fancier progress bar is available. Simply set
    `fancy_progress: True` in your config file to use it.

  * MediaWiki: The `scap l10n-purge` subcommand is no more. Removed as it was
    largely unused and was broken without notice for quite some time.

  * Scap3: Old scap-created tags will now be removed from the deployment host
    as part of the deployment. The number of tags to keep is controlled by the
    `tags_to_keep` configuration variable. By default, scap keeps 20 tags.

  * Scap3: in a shameless attempt to promote the use of messages for the
    Server Admin Log for non-MediaWiki deployments the default Server Admin
    Log message has been changed from "(no message)" to "(no justification
    provided)"

  * Internally, scap now uses wildly experimental Docker tests for CI and
    local testing. All tests are now being run by CI (which was not true in
    the past).

  * Scap is moving closer to supporting python3, small changes in this release
    bigger changes are yet to come.

  * Scap's scap say command is now more compatible with cowsay(6). It now
    supports passing messages on stdin as well as the `--eyes` flag.

 -- Tyler Cipriani <tcipriani@wikimedia.org>  Wed, 25 Jan 2017 15:21:06 -0700

scap (3.4.2-1) unstable; urgency=low

  * "scap sync-l10n" now has the message argument (fixes T152390)

 -- Tyler Cipriani <tcipriani@wikimedia.org>  Wed, 14 Dec 2016 11:16:42 -0700

scap (3.4.1-1) unstable; urgency=low
  * "scap deploy" no longer reports local commits when logging, now relies on
    last common ancestor with upstream. Prevents leaking security patches and
    instead reports public info.

 -- Chad Horohoe <chad@wikimedia.org>  Thu, 1 Dec 2016 21:03:19 -0000

scap (3.4.0-1) unstable; urgency=low

  * BREAKING CHANGE: Old scap bin stubs (e.g., sync-file, sync-dir,
    mwversionsinuse, etc) will now exit 1, subcommands are now the only way to
    interact with scap, i.e., sync-file is now scap sync-file.

  * Scap linter now ignores auto autoload_static.php which was known to fail
    lint checks (Fixes T136009 - thank you Paladox)

  * Scap adds the sha1 of the commit being deployed to the announce log --
    this change affects scap3 repos.

  * This release fixes a bug where variables specified in vars.yaml were being
    overwritten in the opposite order (Fixes T150897)

  * Scap lockfiles now contain the message passed in the deployment, i.e. scap
    sync-dir wmf-config 'Update config' will create a lockfile with the
    message 'Update config'. If anyone else attempts to deploy while that
    lockfile is in place, they will be shown the lockfile message.

 -- Tyler Cipriani <tcipriani@wikimedia.org>  Mon, 28 Nov 2016 09:03:50 -0700

scap (3.3.1-1) unstable; urgency=low

  * Scap learned how to lock all deployments at the server level. Previously
    it only knew how to lock deployments at the repo level.

  * Scap now tells users who holds the lock file (when deploys are locked).
    Permissions on the lockfile have changed to 600, making it harder to
    overwrite (Fixes T140914).

  * "scap sync-file" and "scap pull" got new flags, "--beta-only-change" and
    "--no-touch", respectively. When used, this prevents the normal action
    taken by "scap pull" to touch the wmf-config/InitialiseSettings.php file
    which invalidate local caches.  This allows some syncs to avoid a
    potential problem with HHVM servers exhausting local cache when reading
    new files from disk. The option is now also always passed to `scap pull`
    by `scap sync-l10n` (fixes T149872 -- thank you Bryan Davis).

  * Scap learned to announce scap3 deployments in IRC. This should mean that
    deployers will no longer have to announce a deployment manually in
    *-operations -- scap will do it for them.

  * Scap3 updated the way it limits hosts and can now limit hosts from all
    groups, not just the default group (Fixes T149128).

  * HHVM restarts now happen via the /usr/local/bin/restart-hhvm script. This
    means that an individual server is now depooled via confctl before being
    restarted (thank you Giuseppe Lavagetto).

  * Scap3 learned about empty checks in the checks.yml file. This allows you
    to overwrite global checks in an environment specific checks.yml. These
    checks will be logged, but nothing will run (fixes T149668).

  * Scap3 added a "finalize" stage of deployment. This will allow for "promote"
    checks to execute before the final state is recorded and clean up of old
    rev directories is performed, and overall result in more consistent
    rollback behavior (Fixes T150267)

  * Scap learned how to use sub-sub commands, i.e., scap subcommand
    subsubcommand. None are yet implemented.

  * scap l10n-purge works once again, and restart_hhvm was restored (Fixes
    T146656).

  * Internally, scap simplified its usage of sudo calls. This means the
    internals are a bit more sane, unnecessary sudo calls, i.e., sudoing as
    yourself is less common throughout the code.

 -- Tyler Cipriani <tcipriani@wikimedia.org>  Thu, 10 Nov 2016 13:41:28 -0800

scap (3.3.0-1) unstable; urgency=low

  * "scap deploy" can use an environment-specific config by adding an
    'environment' key under a domain in the scap.cfg ini file. Now
    environment-specific settings can apply to specific domains without the
    need to use the "--environment" flag (Closes: T134156).

  * "scap deploy-local" caches the last fetched .git/DEPLOY_HEAD locally at
    [repo]-cache/.config. As a result, deploy-local will no longer necessarily
    fetch .git/DEPLOY_HEAD at every stage of a deploy. This allows for the use
    of "scap deploy-local config_deploy" when a target is out-of-sync with the
    deployment server (Closes: T145373).

  * "scap deploy-local" got a new flag "--refresh-config" that will make
    deploy-local fetch .git/DEPLOY_HEAD from the deployment server. "scap
    deploy", internally, will use "scap deploy-local --refresh-config" at
    every stage of deployment to retain the old behavior of fetching a fresh
    copy of the config for each stage of deployment.

 -- Tyler Cipriani <tcipriani@wikimedia.org>  Thu, 22 Sep 2016 15:54:26 -0700

scap (3.2.5-1) unstable; urgency=low

  [ Tyler Cipriani ]
  * Fix tab completion
    Tab completeion now works like git, i.e., it puts a space after the
    command but not after a completed directory name. Tab completion was
    slowing down deployers as it put an extra space after EVERYTHING.
    (Closes: T144244)
  * Make directories as euid
    Previously directories were being made as ruid. This was causing breakage
    as we move towards using config deployment (\o/) for Mathoid
    (Closes: T145194)

  [ Mukunda Modell ]
  * Add a better user prompting functionscap.utils.confirm
    needed as utils.ask proved to be a bit inflexible.
  * Look for plugins in user home directory.
    Find and load plugins from both ./scap/plugins and ~/.scap/plugins.

  [ Marko Obrovac ]
  * Docs: Introduce config_deploy and erb_syntax
    When doing config deploys, one needs to specify config_deploy in
    scap.cfg. Likewise, Scap3 has the neat feature where one can use the ERB
    syntax in templates, which eases the transition from Puppet.

  [ Chad Horohoe ]
  * Improve rsync behavior between masters/proxies/targets
    This should save like 8-9 useless rsync's during the sync-apaches stage
    and moves the co-master rsync (currently 1) to a more appropriate place

 -- Tyler Cipriani <tcipriani@wikimedia.org>  Fri, 09 Sep 2016 13:19:29 -0700

scap (3.2.4-1) unstable; urgency=low

  [ Dan Duvall ]
  * Support configuration for more serial group execution
  * Support skipping remaining continue prompts

  [ Tyler Cipriani ]
  * Bump version to 3.2.4

 -- Tyler Cipriani <tcipriani@wikimedia.org>  Fri, 26 Aug 2016 16:02:13 -0700

scap (3.2.3-1) unstable; urgency=low

  [ Chad Horohoe ]
  * Fix up default logstash host

  [ Tim Starling ]
  * Better origin story

  [ Bryan Davis ]
  * sync-wikiversions: Add missing sync steps
  * Remove hanging indents

  [ Tyler Cipriani ]
  * Remove debug config logging

  [ Mukunda Modell ]
  * load scap cli.Applications from $PWD/scap/plugins/*.py

  [ Tyler Cipriani ]
  * Fix rollback
  * Bump upstream version to 3.2.3

 -- Tyler Cipriani <tcipriani@wikimedia.org>  Mon, 15 Aug 2016 14:47:02 -0700

scap (3.2.2-1) unstable; urgency=low

  * Don't explode when no checks.yml is found
  * Bump upstream version to 3.2.2

 -- Tyler Cipriani <tcipriani@wikimedia.org>  Tue, 02 Aug 2016 08:24:50 -0700

scap (3.2.1-1) unstable; urgency=low

  [ Tyler Cipriani ]
  * Update docs to use subcommands rather than scripts
  * Checks and config-file-deploy in DEPLOY_HEAD
  * Checks.py load expects config dict

  [ Amir Sarabadani ]
  * load and run checks with keeping order in the yaml file
  * The second pass on PEP257

  [ Tyler Cipriani ]
  * Better deploy-log messages

  [ Amir Sarabadani ]
  * Third pass on PEP257

  [ Sébastien Santoro ]
  * Improve README case

  [ Tyler Cipriani ]
  * Fix doc generation
  * Refactor target object properties
  * Add autocompletion

  [ Chad Horohoe ]
  * scap2: Remove useless check for pybal_interface

  [ Tyler Cipriani ]
  * Add canary checks in AbstractSync
  * Bump upstream version to 3.2.1

 -- Tyler Cipriani <tcipriani@wikimedia.org>  Fri, 29 Jul 2016 12:11:14 -0700

scap (3.2.0-1) unstable; urgency=low

  [ Filippo Giunchedi ]
  * default options for git-buildpackage

  [ Mukunda Modell ]
  * Load extension-list from the branch if present.

  [ Dan Duvall ]
  * Support per-check timeouts

  [ amir ]
  * First pass on PEP257

  [ Mukunda Modell ]
  * Fix lintian warnings

  [ Tyler Cipriani ]
  * Fix doc generation
  * Update check documentation add restart_service
  * Use root context directory
  * Scap say
  * Consolidate scripts as subcommands of `scap`
  * Allow env_specific_paths to accept a glob
  * Add git_rev config var
  * Use subcommand for deploy-local
  * Rollback preserve done symlink

 -- Tyler Cipriani <tcipriani@wikimediawiki.org>  Tue, 03 May 2016 21:09:10 -0800

scap (3.1.0-1) unstable; urgency=low

  * Add --init flag for deploy
  * tox: run setup.py, add 'venv' to run any command
  * Add a note that checks can be used to run any kind of commands
  * check_valid_syntax filter out dir passed to php -l
  * Rewrite refreshCdbJsonFiles in python
  * Move restart_service to the end of promote
  * Remove user arguments from git operations
  * Move scap3 service restart to it's own stage
  * Support for git-fat managed binary files
  * Use absolute shebangs only when packaged

 -- Tyler Cipriani <tcipriani@wikimediawiki.org>  Thu, 24 Mar 2016 17:39:20 -0800

scap (3.0.3-1) unstable; urgency=low

  * Don't rebuild if cdb mtime is close to json mtime

 -- Tyler Cipriani <tcipriani@wikimediawiki.org>  Mon, 29 Feb 2016 15:03:18 -0800

scap (3.0.2-1) unstable; urgency=low

  * Bug Fix: Treat linked dirs as link target as normal file
  * Bug Fix: Only sudo when actually necessary for sudo_check_call

 -- Tyler Cipriani <tcipriani@wikimediawiki.org>  Mon, 22 Feb 2016 13:21:12 -0800

scap (3.0.1-1) unstable; urgency=low

  * Tagged 3.0.1-1 for release. (see 3.0.1 for changes since 3.0)

 -- Mukunda Modell <mmodell@wikimedia.org>  Mon, 15 Feb 2016 09:11:40 -0600

scap (3.0.1) unstable; urgency=low

  * Add /usr/bin/refreshCdbJsonFiles script that was overlooked in 3.0-1
  * Bug Fix: Socket has no fqdn method
  * Improvement: Canonicalize host names when excluding hosts

 -- Mukunda Modell <mmodell@wikimedia.org>  Mon, 15 Feb 2016 06:01:03 -0600

scap (3.0-1) unstable; urgency=low

  * Initial release

 -- Wikimedia Foundation Release Engineering <releng@wikimedia.org>  Thu, 12 Nov 2015 23:07:36 +0000<|MERGE_RESOLUTION|>--- conflicted
+++ resolved
@@ -1,5 +1,3 @@
-<<<<<<< HEAD
-=======
 scap (3.16.0-1) unstable; urgency=low
 
   [ Ahmon Dancy ]
@@ -45,7 +43,6 @@
 
  -- Lars Wirzenius <lwirzenius@wikimedia.org>  Thu, 19 Nov 2020 16:17:15 +0200
 
->>>>>>> 45b20a05
 scap (3.15.0-1) unstable; urgency=low
 
   * Feature: Rename "scap sync" to "scap sync-world". The old command
