<<<<<<< HEAD
scap (3.7.3-1) unstable; urgency=low

  * Announce fix: correct action for command line argument

 -- Tyler Cipriani <tcipriani@wikimedia.org>  Tue, 14 Nov 2017 07:49:21 -0700

scap (3.7.2-1) unstable; urgency=medium

  * Improve CLI help messages for the deploy command

  * If git_repo isn't set, lock scap sync*

  * All deploys use specific keyholder key

  * Packaging: Add php-cli to Debian suggests options

  * Fix local variable 'search_path' referenced before assignment

  * Nicer logging syntax, less characters

  * Consistently SHOUT AT PEOPLE FOR CONSTANTS

  * Remove support for DOLOGMSGNOLOG environment variable

  * When syncing a symbolic link, also note what the symlink points to

  * Tech Debt: A bunch of internal code cleanup and preparation work for
    python 3 compatibility.

 -- Mukunda Modell <mmodell@wikimedia.org>  Thu, 09 Nov 2017 18:46:39 -0600

scap (3.7.1-1) unstable; urgency=low

  * Move php5-cli | hhvm to Suggests

 -- Tyler Cipriani <tcipriani@wikimedia.org>  Thu, 12 Oct 2017 09:47:36 -0600

scap (3.7.0-1) unstable; urgency=low

  * Added a code of conduct file

  * MediaWiki: Use co-masters as proxies when doing sync to canaries and
    proxies

  * Scap3: Learned to use a specific keyholder key when specifying
    keyholder_key in `scap.cfg`. This should limit the number of keys tried by
    keyholder that have led to the `too many authentication failures` message
    (fixes T172333)

  * Scap3: Now only logs that it is running the "restart_service" phase when
    it actually restarts a service

  * Scap3: Uses the yaml values for yaml templates in `scap/config_files.yaml`
    (fixes T145510)

  * Scap3: Learned how to ensure a service is not masked and exists when you
    specify `require_valid_service` in `scap.cfg`.

 -- Tyler Cipriani <tcipriani@wikimedia.org>  Thu, 31 Aug 2017 10:48:38 -0600

=======
scap (3.7.4-1) UNRELEASED; urgency=medium

  [ Mukunda Modell ]
  * Cache submodules and use --reference to save space

  [ Chad Horohoe ]
  * Get rid of some weird line continuation issues
  * Fix up some super strict flake8 warnings that are preventing docker builds from completing
  * Stop using predefined built-in functions and such in scap code
  * Iterating directly instead of calling keys() on a dict
  * Fix up import stuff in test modules
  * Don't lie when sync-wikiversions actually failed
  * Rewrite exec() call from execfile()
  * Cast ints to strings for --jobs operations in git.fetch()
  * One more string for good measure. Silly python

  [ Mukunda Modell ]
  * sync submodules after git submodule update

  [ Chad Horohoe ]
  * Clean up various bad super calls in __init__ functions
  * Fix py2/3 compat with next()
  * Scap bin: Provide a sane initial docblock with license and such
  * Clean up broad exceptions: Exception -> StandardError
  * list doesn't have a clear() method until python 3.3+
  * Add future imports to pooler
  * Revert "Clean up broad exceptions: Exception -> StandardError"

  [ Mukunda Modell ]
  * Sync submodules for the cache AND the rev directory
  * Improve test coverage

  [ Chad Horohoe ]
  * Stop using xrange() for python 3 compat
  * Stop using raw_input for python3 compat

  [ Mukunda Modell ]
  * Fix the change-shebangs.patch

  [ Chad Horohoe ]
  * Use backported ConfigParser from 3.2+
  * Just use the direct octals for the mode on the lock file
  * Swap iteritems() for items()
  * Swap xrange fallback from six for plain ol' range
  * Python 3 compat: swap next() as a method for next() as a builtin
  * Properly capitalize TERM as a constant in terminal
  * Basic documentation for terminal ui

  [ Mukunda Modell ]
  * New scap sayings
  * Remove extra call to git.submodule_update
  * Use sh library to wrap git commands.

  [ Tyler Cipriani ]
  * Revert "Use sh library to wrap git commands."

  [ Mukunda Modell ]
  * Logging: Don't treat % as format string unless there are format args
  * Fix tag_release to deal with git_version :-/
  * Cleaner `git --version` cache handling.

  [ Tyler Cipriani ]
  * Fix scap git test
  * Correct action for no-log-message

  [ Chad Horohoe ]
  * iteritems() -> items() for Python 3 compat
  * Drop basestring check for terminal arguments
  * Fix compile() mode

  [ Mukunda Modell ]
  * Fix PEP8 E225 (missing whitespace around operator)

  [ Chad Horohoe ]
  * Various pylint fixes for arg.py

 -- Tyler Cipriani <tcipriani@wikimedia.org>  Mon, 20 Nov 2017 08:49:40 -0700

scap (3.7.3-1) unstable; urgency=low

  * Announce fix: correct action for command line argument

 -- Tyler Cipriani <tcipriani@wikimedia.org>  Tue, 14 Nov 2017 07:49:21 -0700

scap (3.7.2-1) unstable; urgency=medium

  * Improve CLI help messages for the deploy command

  * If git_repo isn't set, lock scap sync*

  * All deploys use specific keyholder key

  * Packaging: Add php-cli to Debian suggests options

  * Fix local variable 'search_path' referenced before assignment

  * Nicer logging syntax, less characters

  * Consistently SHOUT AT PEOPLE FOR CONSTANTS

  * Remove support for DOLOGMSGNOLOG environment variable

  * When syncing a symbolic link, also note what the symlink points to

  * Tech Debt: A bunch of internal code cleanup and preparation work for
    python 3 compatibility.

 -- Mukunda Modell <mmodell@wikimedia.org>  Thu, 09 Nov 2017 18:46:39 -0600

scap (3.7.1-1) unstable; urgency=low

  * Move php5-cli | hhvm to Suggests

 -- Tyler Cipriani <tcipriani@wikimedia.org>  Thu, 12 Oct 2017 09:47:36 -0600

scap (3.7.0-1) unstable; urgency=low

  * Added a code of conduct file

  * MediaWiki: Use co-masters as proxies when doing sync to canaries and
    proxies

  * Scap3: Learned to use a specific keyholder key when specifying
    keyholder_key in `scap.cfg`. This should limit the number of keys tried by
    keyholder that have led to the `too many authentication failures` message
    (fixes T172333)

  * Scap3: Now only logs that it is running the "restart_service" phase when
    it actually restarts a service

  * Scap3: Uses the yaml values for yaml templates in `scap/config_files.yaml`
    (fixes T145510)

  * Scap3: Learned how to ensure a service is not masked and exists when you
    specify `require_valid_service` in `scap.cfg`.

 -- Tyler Cipriani <tcipriani@wikimedia.org>  Thu, 31 Aug 2017 10:48:38 -0600

>>>>>>> 7244e95a
scap (3.6.0-2) unstable; urgency=medium

  * Add alternative dependency on php-cli for stretch compat

 -- Filippo Giunchedi <filippo@wikimedia.org>  Thu, 27 Jul 2017 11:06:17 +0200

scap (3.6.0-1) unstable; urgency=low

  * MediaWiki: no longer has --no-touch / --beta-only-change

  * MediaWiki: Create a wrapper around conftool for our pooling/depooling needs

  * MediaWiki: canaries: only fail deployment if 1/4 canaries fail

  * Scap3: learned how to handle multiple service restart/reload

  * Scap3: Don't update SHA1 for --service-restart or --dry-run

  * Docs: got some minor doc fixups

  * Packaging cleanup: Move PHP to required packages, also allow
    HHVM to satisfy the dependency, move python-semver from Depends to
    Suggests

  * Remove unused code: utils.deprecated_script(), functions introduced in D72

 -- Tyler Cipriani <tcipriani@wikimedia.org>  Tue, 25 Jul 2017 13:58:14 -0600

scap (3.5.8-1) unstable; urgency=low

  * In which Chad cleans up our messes: Lots of pylint, and python3
    compatibility work in this release.

  * MediaWiki: Scap learned to yell in IRC when canary deploys of MediaWiki
    fail. It also provides a link to a logstash dashboard so we find out what
    went wrong.

  * MediaWiki: Scap will run scap pull on all co-masters after syncing the
    staging directory to ensure that even out-of-sync targets get the correct
    code.

  * MediaWiki: Remove unused tasks.purge_l10n_cache()

  * MediaWiki and Scap3: Unify lock file handling between `deploy` and `sync`

  * Scap3: bugfix for lock excuses

  * Add semver package to our dependencies

  * Scap learned the `scap lock` command for locking deployments

  * There is a `scap version` command now \o/

  * `scap say/fortune` learned some additional propaganda added at our
    offsite. You're welcome.

 -- Tyler Cipriani <tcipriani@wikimedia.org>  Mon, 05 Jun 2017 12:11:35 -0600

scap (3.5.7-1) unstable; urgency=low

  * Fix _get_lock_excuse

  * MediaWiki: Don't recache git info on sync-l10n since this is run by
    l10nupdate (fixes T163671)

 -- Tyler Cipriani <tcipriani@wikimedia.org>  Thu, 27 Apr 2017 16:21:34 -0600

scap (3.5.6-1) unstable; urgency=low

  * Scap global lock file fix

  * MediaWiki: scap no longer looks for php5 or phtml files to lint

  * Scap3: scap deploy now has a new --dry-run option. This option causes the
    config_diff stage to run on the target. This option renders the
    configuration files being deployed by a repo in a temprorary file and
    diffs them against the live version of the files. The diff is sent to scap
    deploy-log for review by the deployer. Nothing is deployed as part of a
    deploy --dry-run.

  * Scap3: scap deploy will now announce the environment along with commit if
    the environment to which a repo is being deployed is not the default.

 -- Tyler Cipriani <tcipriani@wikimedia.org>  Mon, 24 Apr 2017 17:17:36 -0600

scap (3.5.5-1) unstable; urgency=low

  * Scap now only looks in /etc/scap.cfg and at individual repos to find its
    configuration.

  * Scap3: The configuration merges from global to environment-specific for
    vars.yaml, checks.yaml, and scap.cfg

 -- Tyler Cipriani <tcipriani@wikimedia.org>  Mon, 10 Apr 2017 15:54:12 -0600

scap (3.5.4-1) unstable; urgency=low

  * Scap is now licensed under GPLv3 thanks to mmodell for spearheading this
    effort!

  * Scap's logger learned to tolerate remote messages that contain a percent
    sign that isn't being used as part of a format string.

  * Scap lock code has been moved to its own module.

  * MediaWiki: all syncs will now update git info for MediaWiki and
    extensions.

  * MediaWiki: scap learned to use the absolute path when running sync
    commands. This means you can now run sync commands outside
    /srv/mediawiki-staging and they should still work (Fixes: T162220 --
    thanks TimStarling for your help tracking this down!).

  * Scap3: scap learned to reloading services in addition to being able to
    restart them (Fixes: T134001).

  * Scap3: scap say learned some new things to say...

  * Scap3: some FancyProgressReporter updates and improvements have been made.

  * MediaWiki on Scap3: Scap now ensures that the git directory created in
    /srv/mediawiki has all files including those that may be .gitignored in
    /srv/mediawiki-staging. This is needed to move to git-based syncs of
    MediaWiki.

 -- Tyler Cipriani <tcipriani@wikimedia.org>  Wed, 05 Apr 2017 11:31:03 -0600

scap (3.5.3-1) unstable; urgency=low

  * Deduplicate git authors via .mailmap
  * Scap for MediaWiki now will do sync-common before rebuilding l10n files
    (fixes T156851)
  * Don't bother doing syntax checks for symlink syncs

 -- Tyler Cipriani <tcipriani@wikimedia.org>  Mon, 27 Feb 2017 11:53:24 -0700

scap (3.5.2-1) unstable; urgency=low

  * Add simple subcommand for logging to server admin log
    Sometimes it's annoying to context switch back to IRC. Also, there's been
    some talk about removing the IRC dependency for logging, so this would
    provide a useful fallback

  * Fix `failure_rate` percentages
    Configuring a `failure_rate` as a string percentage (e.g. '10%') now
    correctly calculates an integer (number of targets) based on the
    original size of the deploy group, not the `group_size` which splits
    groups into smaller subgroups.

  * Exclude empty deploy groups
    Avoid zero-size related bugs by validating `targets.DeployGroup` input,
    disallowing an empty targets list and/or a size of less than 1, and by
    refactoring `TargetList.get_deploy_groups` to skip inclusion of empty
    groups.

  * Make checks serial by default
    This is an update so that checks better fit deployer's (and my) mental
    model of checks. This also enables the workaround of having a check
    using the command `sleep 30` delay the execution of a subsequent check
    proposed in T156687.

  * Add sync_submodule() and use it in deploy().

  * Fix regression of deploy group continue prompt
    With D490 came a regression in the behavior of the continue prompt
    whereby the prompt was only given after each originally configured
    deploy group and not the smaller subgroups resulting from the configured
    `group_size`. The original behavior has been restored.

  * Fix MediaWiki git ident errors
    Because we use GIT_* environmental variables to indicate the deployer as
    the git commit author and the ssh_user as the git commiter those values
    will override anything in any git configuration files. As a result, an
    empty string for any one of those values will result in an ident (or
    similar) error in git.

 -- Mukunda Modell <mmodell@wikimedia.org>  Tue, 14 Feb 2017 08:34:36 -0600

scap (3.5.1-1) unstable; urgency=low

  * MediaWiki scap3 feature flag

  [ Tyler Cipriani ]

 -- Tyler Cipriani <tcipriani@wikimedia.org>  Mon, 30 Jan 2017 13:36:15 -0700

scap (3.5.0-1) unstable; urgency=low

  * MediaWiki: Old stub entry points for scap (e.g., sync-file, sync-dir,
    mwversionsinuse, etc) are gone. Formerly old binstubs simply exited with a
    non-zero exit code. Subcommands are now the only way to scap.

  * MediaWiki: the canary logstash check for MediaWiki deploys now supports an
    explicit service name (via the `canary_service` configuration variable).
    This will allow us to monitor HHVM errors as well as MediaWiki errors on
    the canary hosts before a deployment. (Fixes T154646, T142784)

  * Scap3: Scap's rollback behavior has been greatly improved. Scap supports a
    global `failure_limit` and a per-group `failure_limit` -- if a deployment
    exceeds the number or percentage of failures specified by this limit a
    deploy will fail and you will be prompted to rollback. Also, if you opt to
    *not* continue a deployment on remaining deploy groups, you will receive
    the option to rollback. (Fixes T149008)

  * Scap3: This scap release has some rollback logic fixes. First, if there is
    initial ssh failure for a host, scap will no longer attempt a rollback on
    that host (since the same ssh failure will likely cause a rollback
    failure). Next, all previously deployed groups of servers will now be
    rolled-back -- not just the group of servers that had failures. (Fixes
    T150267 T145460)

  * MediaWiki: /srv/mediawiki is now a flattened git directory. This is the
    first step towards moving MediaWiki deployments to Scap3. This is not a
    change for deployers, but is a needed internal change.

  * MediaWiki: `scap sync-file` and `scap sync-dir` are the same command
    internally. `scap sync-dir` is deprecated.

  * MediaWiki: scap now checks if proxies and canaries are listed among the
    pooled servers (in mediawiki-installation) before attempting to deploy to
    those hosts.

  * MediaWiki/Scap3: A fancier progress bar is available. Simply set
    `fancy_progress: True` in your config file to use it.

  * MediaWiki: The `scap l10n-purge` subcommand is no more. Removed as it was
    largely unused and was broken without notice for quite some time.

  * Scap3: Old scap-created tags will now be removed from the deployment host
    as part of the deployment. The number of tags to keep is controlled by the
    `tags_to_keep` configuration variable. By default, scap keeps 20 tags.

  * Scap3: in a shameless attempt to promote the use of messages for the
    Server Admin Log for non-MediaWiki deployments the default Server Admin
    Log message has been changed from "(no message)" to "(no justification
    provided)"

  * Internally, scap now uses wildly experimental Docker tests for CI and
    local testing. All tests are now being run by CI (which was not true in
    the past).

  * Scap is moving closer to supporting python3, small changes in this release
    bigger changes are yet to come.

  * Scap's scap say command is now more compatible with cowsay(6). It now
    supports passing messages on stdin as well as the `--eyes` flag.

 -- Tyler Cipriani <tcipriani@wikimedia.org>  Wed, 25 Jan 2017 15:21:06 -0700

scap (3.4.2-1) unstable; urgency=low

  * "scap sync-l10n" now has the message argument (fixes T152390)

 -- Tyler Cipriani <tcipriani@wikimedia.org>  Wed, 14 Dec 2016 11:16:42 -0700

scap (3.4.1-1) unstable; urgency=low
  * "scap deploy" no longer reports local commits when logging, now relies on
    last common ancestor with upstream. Prevents leaking security patches and
    instead reports public info.

 -- Chad Horohoe <chad@wikimedia.org>  Thu, 1 Dec 2016 21:03:19 -0000

scap (3.4.0-1) unstable; urgency=low

  * BREAKING CHANGE: Old scap bin stubs (e.g., sync-file, sync-dir,
    mwversionsinuse, etc) will now exit 1, subcommands are now the only way to
    interact with scap, i.e., sync-file is now scap sync-file.

  * Scap linter now ignores auto autoload_static.php which was known to fail
    lint checks (Fixes T136009 - thank you Paladox)

  * Scap adds the sha1 of the commit being deployed to the announce log --
    this change affects scap3 repos.

  * This release fixes a bug where variables specified in vars.yaml were being
    overwritten in the opposite order (Fixes T150897)

  * Scap lockfiles now contain the message passed in the deployment, i.e. scap
    sync-dir wmf-config 'Update config' will create a lockfile with the
    message 'Update config'. If anyone else attempts to deploy while that
    lockfile is in place, they will be shown the lockfile message.

 -- Tyler Cipriani <tcipriani@wikimedia.org>  Mon, 28 Nov 2016 09:03:50 -0700

scap (3.3.1-1) unstable; urgency=low

  * Scap learned how to lock all deployments at the server level. Previously
    it only knew how to lock deployments at the repo level.

  * Scap now tells users who holds the lock file (when deploys are locked).
    Permissions on the lockfile have changed to 600, making it harder to
    overwrite (Fixes T140914).

  * "scap sync-file" and "scap pull" got new flags, "--beta-only-change" and
    "--no-touch", respectively. When used, this prevents the normal action
    taken by "scap pull" to touch the wmf-config/InitialiseSettings.php file
    which invalidate local caches.  This allows some syncs to avoid a
    potential problem with HHVM servers exhausting local cache when reading
    new files from disk. The option is now also always passed to `scap pull`
    by `scap sync-l10n` (fixes T149872 -- thank you Bryan Davis).

  * Scap learned to announce scap3 deployments in IRC. This should mean that
    deployers will no longer have to announce a deployment manually in
    *-operations -- scap will do it for them.

  * Scap3 updated the way it limits hosts and can now limit hosts from all
    groups, not just the default group (Fixes T149128).

  * HHVM restarts now happen via the /usr/local/bin/restart-hhvm script. This
    means that an individual server is now depooled via confctl before being
    restarted (thank you Giuseppe Lavagetto).

  * Scap3 learned about empty checks in the checks.yml file. This allows you
    to overwrite global checks in an environment specific checks.yml. These
    checks will be logged, but nothing will run (fixes T149668).

  * Scap3 added a "finalize" stage of deployment. This will allow for "promote"
    checks to execute before the final state is recorded and clean up of old
    rev directories is performed, and overall result in more consistent
    rollback behavior (Fixes T150267)

  * Scap learned how to use sub-sub commands, i.e., scap subcommand
    subsubcommand. None are yet implemented.

  * scap l10n-purge works once again, and restart_hhvm was restored (Fixes
    T146656).

  * Internally, scap simplified its usage of sudo calls. This means the
    internals are a bit more sane, unnecessary sudo calls, i.e., sudoing as
    yourself is less common throughout the code.

 -- Tyler Cipriani <tcipriani@wikimedia.org>  Thu, 10 Nov 2016 13:41:28 -0800

scap (3.3.0-1) unstable; urgency=low

  * "scap deploy" can use an environment-specific config by adding an
    'environment' key under a domain in the scap.cfg ini file. Now
    environment-specific settings can apply to specific domains without the
    need to use the "--environment" flag (Closes: T134156).

  * "scap deploy-local" caches the last fetched .git/DEPLOY_HEAD locally at
    [repo]-cache/.config. As a result, deploy-local will no longer necessarily
    fetch .git/DEPLOY_HEAD at every stage of a deploy. This allows for the use
    of "scap deploy-local config_deploy" when a target is out-of-sync with the
    deployment server (Closes: T145373).

  * "scap deploy-local" got a new flag "--refresh-config" that will make
    deploy-local fetch .git/DEPLOY_HEAD from the deployment server. "scap
    deploy", internally, will use "scap deploy-local --refresh-config" at
    every stage of deployment to retain the old behavior of fetching a fresh
    copy of the config for each stage of deployment.

 -- Tyler Cipriani <tcipriani@wikimedia.org>  Thu, 22 Sep 2016 15:54:26 -0700

scap (3.2.5-1) unstable; urgency=low

  [ Tyler Cipriani ]
  * Fix tab completion
    Tab completeion now works like git, i.e., it puts a space after the
    command but not after a completed directory name. Tab completion was
    slowing down deployers as it put an extra space after EVERYTHING.
    (Closes: T144244)
  * Make directories as euid
    Previously directories were being made as ruid. This was causing breakage
    as we move towards using config deployment (\o/) for Mathoid
    (Closes: T145194)

  [ Mukunda Modell ]
  * Add a better user prompting functionscap.utils.confirm
    needed as utils.ask proved to be a bit inflexible.
  * Look for plugins in user home directory.
    Find and load plugins from both ./scap/plugins and ~/.scap/plugins.

  [ Marko Obrovac ]
  * Docs: Introduce config_deploy and erb_syntax
    When doing config deploys, one needs to specify config_deploy in
    scap.cfg. Likewise, Scap3 has the neat feature where one can use the ERB
    syntax in templates, which eases the transition from Puppet.

  [ Chad Horohoe ]
  * Improve rsync behavior between masters/proxies/targets
    This should save like 8-9 useless rsync's during the sync-apaches stage
    and moves the co-master rsync (currently 1) to a more appropriate place

 -- Tyler Cipriani <tcipriani@wikimedia.org>  Fri, 09 Sep 2016 13:19:29 -0700

scap (3.2.4-1) unstable; urgency=low

  [ Dan Duvall ]
  * Support configuration for more serial group execution
  * Support skipping remaining continue prompts

  [ Tyler Cipriani ]
  * Bump version to 3.2.4

 -- Tyler Cipriani <tcipriani@wikimedia.org>  Fri, 26 Aug 2016 16:02:13 -0700

scap (3.2.3-1) unstable; urgency=low

  [ Chad Horohoe ]
  * Fix up default logstash host

  [ Tim Starling ]
  * Better origin story

  [ Bryan Davis ]
  * sync-wikiversions: Add missing sync steps
  * Remove hanging indents

  [ Tyler Cipriani ]
  * Remove debug config logging

  [ Mukunda Modell ]
  * load scap cli.Applications from $PWD/scap/plugins/*.py

  [ Tyler Cipriani ]
  * Fix rollback
  * Bump upstream version to 3.2.3

 -- Tyler Cipriani <tcipriani@wikimedia.org>  Mon, 15 Aug 2016 14:47:02 -0700

scap (3.2.2-1) unstable; urgency=low

  * Don't explode when no checks.yml is found
  * Bump upstream version to 3.2.2

 -- Tyler Cipriani <tcipriani@wikimedia.org>  Tue, 02 Aug 2016 08:24:50 -0700

scap (3.2.1-1) unstable; urgency=low

  [ Tyler Cipriani ]
  * Update docs to use subcommands rather than scripts
  * Checks and config-file-deploy in DEPLOY_HEAD
  * Checks.py load expects config dict

  [ Amir Sarabadani ]
  * load and run checks with keeping order in the yaml file
  * The second pass on PEP257

  [ Tyler Cipriani ]
  * Better deploy-log messages

  [ Amir Sarabadani ]
  * Third pass on PEP257

  [ Sébastien Santoro ]
  * Improve README case

  [ Tyler Cipriani ]
  * Fix doc generation
  * Refactor target object properties
  * Add autocompletion

  [ Chad Horohoe ]
  * scap2: Remove useless check for pybal_interface

  [ Tyler Cipriani ]
  * Add canary checks in AbstractSync
  * Bump upstream version to 3.2.1

 -- Tyler Cipriani <tcipriani@wikimedia.org>  Fri, 29 Jul 2016 12:11:14 -0700

scap (3.2.0-1) unstable; urgency=low

  [ Filippo Giunchedi ]
  * default options for git-buildpackage

  [ Mukunda Modell ]
  * Load extension-list from the branch if present.

  [ Dan Duvall ]
  * Support per-check timeouts

  [ amir ]
  * First pass on PEP257

  [ Mukunda Modell ]
  * Fix lintian warnings

  [ Tyler Cipriani ]
  * Fix doc generation
  * Update check documentation add restart_service
  * Use root context directory
  * Scap say
  * Consolidate scripts as subcommands of `scap`
  * Allow env_specific_paths to accept a glob
  * Add git_rev config var
  * Use subcommand for deploy-local
  * Rollback preserve done symlink

 -- Tyler Cipriani <tcipriani@wikimediawiki.org>  Tue, 03 May 2016 21:09:10 -0800

scap (3.1.0-1) unstable; urgency=low

  * Add --init flag for deploy
  * tox: run setup.py, add 'venv' to run any command
  * Add a note that checks can be used to run any kind of commands
  * check_valid_syntax filter out dir passed to php -l
  * Rewrite refreshCdbJsonFiles in python
  * Move restart_service to the end of promote
  * Remove user arguments from git operations
  * Move scap3 service restart to it's own stage
  * Support for git-fat managed binary files
  * Use absolute shebangs only when packaged

 -- Tyler Cipriani <tcipriani@wikimediawiki.org>  Thu, 24 Mar 2016 17:39:20 -0800

scap (3.0.3-1) unstable; urgency=low

  * Don't rebuild if cdb mtime is close to json mtime

 -- Tyler Cipriani <tcipriani@wikimediawiki.org>  Mon, 29 Feb 2016 15:03:18 -0800

scap (3.0.2-1) unstable; urgency=low

  * Bug Fix: Treat linked dirs as link target as normal file
  * Bug Fix: Only sudo when actually necessary for sudo_check_call

 -- Tyler Cipriani <tcipriani@wikimediawiki.org>  Mon, 22 Feb 2016 13:21:12 -0800

scap (3.0.1-1) unstable; urgency=low

  * Tagged 3.0.1-1 for release. (see 3.0.1 for changes since 3.0)

 -- Mukunda Modell <mmodell@wikimedia.org>  Mon, 15 Feb 2016 09:11:40 -0600

scap (3.0.1) unstable; urgency=low

  * Add /usr/bin/refreshCdbJsonFiles script that was overlooked in 3.0-1
  * Bug Fix: Socket has no fqdn method
  * Improvement: Canonicalize host names when excluding hosts

 -- Mukunda Modell <mmodell@wikimedia.org>  Mon, 15 Feb 2016 06:01:03 -0600

scap (3.0-1) unstable; urgency=low

  * Initial release

 -- Wikimedia Foundation Release Engineering <releng@wikimedia.org>  Thu, 12 Nov 2015 23:07:36 +0000<|MERGE_RESOLUTION|>--- conflicted
+++ resolved
@@ -1,65 +1,3 @@
-<<<<<<< HEAD
-scap (3.7.3-1) unstable; urgency=low
-
-  * Announce fix: correct action for command line argument
-
- -- Tyler Cipriani <tcipriani@wikimedia.org>  Tue, 14 Nov 2017 07:49:21 -0700
-
-scap (3.7.2-1) unstable; urgency=medium
-
-  * Improve CLI help messages for the deploy command
-
-  * If git_repo isn't set, lock scap sync*
-
-  * All deploys use specific keyholder key
-
-  * Packaging: Add php-cli to Debian suggests options
-
-  * Fix local variable 'search_path' referenced before assignment
-
-  * Nicer logging syntax, less characters
-
-  * Consistently SHOUT AT PEOPLE FOR CONSTANTS
-
-  * Remove support for DOLOGMSGNOLOG environment variable
-
-  * When syncing a symbolic link, also note what the symlink points to
-
-  * Tech Debt: A bunch of internal code cleanup and preparation work for
-    python 3 compatibility.
-
- -- Mukunda Modell <mmodell@wikimedia.org>  Thu, 09 Nov 2017 18:46:39 -0600
-
-scap (3.7.1-1) unstable; urgency=low
-
-  * Move php5-cli | hhvm to Suggests
-
- -- Tyler Cipriani <tcipriani@wikimedia.org>  Thu, 12 Oct 2017 09:47:36 -0600
-
-scap (3.7.0-1) unstable; urgency=low
-
-  * Added a code of conduct file
-
-  * MediaWiki: Use co-masters as proxies when doing sync to canaries and
-    proxies
-
-  * Scap3: Learned to use a specific keyholder key when specifying
-    keyholder_key in `scap.cfg`. This should limit the number of keys tried by
-    keyholder that have led to the `too many authentication failures` message
-    (fixes T172333)
-
-  * Scap3: Now only logs that it is running the "restart_service" phase when
-    it actually restarts a service
-
-  * Scap3: Uses the yaml values for yaml templates in `scap/config_files.yaml`
-    (fixes T145510)
-
-  * Scap3: Learned how to ensure a service is not masked and exists when you
-    specify `require_valid_service` in `scap.cfg`.
-
- -- Tyler Cipriani <tcipriani@wikimedia.org>  Thu, 31 Aug 2017 10:48:38 -0600
-
-=======
 scap (3.7.4-1) UNRELEASED; urgency=medium
 
   [ Mukunda Modell ]
@@ -198,7 +136,6 @@
 
  -- Tyler Cipriani <tcipriani@wikimedia.org>  Thu, 31 Aug 2017 10:48:38 -0600
 
->>>>>>> 7244e95a
 scap (3.6.0-2) unstable; urgency=medium
 
   * Add alternative dependency on php-cli for stretch compat
